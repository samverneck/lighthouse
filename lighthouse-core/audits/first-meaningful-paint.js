--- conflicted
+++ resolved
@@ -114,17 +114,6 @@
 
     // The first TracingStartedInPage in the trace is definitely our renderer thread of interest
     // Beware: the tracingStartedInPage event can appear slightly after a navigationStart
-<<<<<<< HEAD
-    const tracingStartedInPage = eventsAllFrames.find(e => e.name === 'TracingStartedInPage');
-    // Filter to just events matching the frame ID for sanity
-    const events = eventsAllFrames.filter(e => e.args.frame === tracingStartedInPage.args.data.page);
-
-    // Find our first FCP and work backwards from it to find the latest navStart
-    const firstFCP = events.find(e => e.name === 'firstContentfulPaint');
-    const navigationStart = events.filter(e => e.name === 'navigationStart' && e.ts < firstFCP.ts).pop();
-    // FMP will follow at/after the FCP
-    const firstMeaningfulPaint = events.find(e => e.name === 'firstMeaningfulPaint' && e.ts >= firstFCP.ts);
-=======
     const startedInPageEvt = eventsAllFrames.find(e => e.name === 'TracingStartedInPage');
     // Filter to just events matching the frame ID for sanity
     const events = eventsAllFrames.filter(e => e.args.frame === startedInPageEvt.args.data.page);
@@ -136,7 +125,6 @@
     // FMP will follow at/after the FCP
     const firstMeaningfulPaint = events.find(e =>
         e.name === 'firstMeaningfulPaint' && e.ts >= firstFCP.ts);
->>>>>>> 67e1f10b
 
     // navigationStart is currently essential to FMP calculation.
     // see: https://github.com/GoogleChrome/lighthouse/issues/753
